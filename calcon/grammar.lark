
<<<<<<< HEAD
UNSIGNED: /\d+(?:\.\d*)?|\.\d+'/
IDENT: /([^0-9\W]|\u00B0)+/
// \u00B0 : degree symbol
_NEWLINE: NEWLINE
=======
UNSIGNED: /\d+(?:\.\d*)?|\.\d+/
IDENT: /[a-zA-Z_]+/
>>>>>>> a9f4b557

?stmtseq: _NEWLINE* (stmt (_NEWLINE+ stmt)*)? _NEWLINE*  -> statement_sequence
?stmt: defd
?defd: "1" IDENT ["(" IDENT ")"] ("[" IDENT ("," IDENT)* "]")? "=" expr

?expr: conv
?conv: sum
    | conv "->" sum        -> convert
?sum: prod
    | sum "+" prod         -> add
    | sum "-" prod         -> subtract
?prod: adj
    | prod "*" adj         -> multiply
    | prod "/" adj         -> divide
?adj: sig
    | adj pow              -> multiply
?sig: pow
    | "+" sig              -> positive
    | "-" sig              -> negate
?pow: atom
    | atom ("**"|"^") sig  -> exponentiate
?atom: UNSIGNED            -> unsigned
    | IDENT                -> ident
    | "(" expr ")"

%import common.WS_INLINE
%import common.NEWLINE
%import python.COMMENT

%ignore COMMENT
%ignore WS_INLINE<|MERGE_RESOLUTION|>--- conflicted
+++ resolved
@@ -1,13 +1,8 @@
 
-<<<<<<< HEAD
-UNSIGNED: /\d+(?:\.\d*)?|\.\d+'/
+UNSIGNED: /\d+(?:\.\d*)?|\.\d+/
 IDENT: /([^0-9\W]|\u00B0)+/
 // \u00B0 : degree symbol
 _NEWLINE: NEWLINE
-=======
-UNSIGNED: /\d+(?:\.\d*)?|\.\d+/
-IDENT: /[a-zA-Z_]+/
->>>>>>> a9f4b557
 
 ?stmtseq: _NEWLINE* (stmt (_NEWLINE+ stmt)*)? _NEWLINE*  -> statement_sequence
 ?stmt: defd
